--- conflicted
+++ resolved
@@ -23,13 +23,8 @@
 features = ["i128"]
 
 [dependencies]
-<<<<<<< HEAD
-byteorder = "1.0.0"
+byteorder = "1.1.0"
 iovec = { git = "https://github.com/carllerche/iovec" }
-=======
-byteorder = "1.1.0"
-iovec = "0.1"
->>>>>>> 886dda09
 serde = { version = "1.0", optional = true }
 
 [dev-dependencies]
